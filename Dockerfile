FROM python:3.9-slim

WORKDIR /app

<<<<<<< HEAD
RUN pip install confluent-kafka
RUN pip install matplotlib
RUN pip install pika
=======
RUN pip3 install confluent-kafka
RUN pip3 install matplotlib
RUN pip3 install pika
>>>>>>> d8653d29

COPY . /app<|MERGE_RESOLUTION|>--- conflicted
+++ resolved
@@ -2,14 +2,8 @@
 
 WORKDIR /app
 
-<<<<<<< HEAD
 RUN pip install confluent-kafka
 RUN pip install matplotlib
 RUN pip install pika
-=======
-RUN pip3 install confluent-kafka
-RUN pip3 install matplotlib
-RUN pip3 install pika
->>>>>>> d8653d29
 
 COPY . /app